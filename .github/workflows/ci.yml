--- conflicted
+++ resolved
@@ -17,11 +17,7 @@
   # This workflow contains a single job called "build"
   build:
     # The type of runner that the job will run on
-<<<<<<< HEAD
     runs-on: ubuntu-latest
-=======
-    runs-on: ubuntu-22.04
->>>>>>> 210e1195
 
     # Steps represent a sequence of tasks that will be executed as part of the job
     steps:
