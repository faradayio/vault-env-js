--- conflicted
+++ resolved
@@ -44,11 +44,7 @@
     "eslint": "^7.9.0",
     "eslint-config-prettier": "^6.11.0",
     "eslint-plugin-prettier": "^3.1.4",
-<<<<<<< HEAD
-    "mocha": "^10.8.2",
-=======
     "mocha": "^11.0.1",
->>>>>>> 210e1195
     "prettier": "^2.1.2",
     "tmp": "^0.2.1",
     "ts-node": "^9.0.0",
